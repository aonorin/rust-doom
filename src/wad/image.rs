--- conflicted
+++ resolved
@@ -1,13 +1,8 @@
 use byteorder::{LittleEndian, ByteOrder, ReadBytesExt};
 use gfx::Texture;
-<<<<<<< HEAD
-use gl;
 use math::Vec2;
 use sdl2::pixels::PixelFormatEnum;
 use std::path::Path;
-=======
-use std::ptr::copy_nonoverlapping;
->>>>>>> bfa38d72
 use std::vec::Vec;
 use types::WadTextureHeader;
 
@@ -160,7 +155,8 @@
     pub fn num_pixels(&self) -> usize { self.pixels.len() }
 
     pub fn pixels(&self) -> &[u16] { &self.pixels }
-<<<<<<< HEAD
+
+    pub fn into_pixels(self) -> Vec<u16> { self.pixels }
 
     pub fn save_bmp<P: AsRef<Path>>(&self, palette: &[[u8; 3]; 256], path: &P) {
         use ::sdl2::surface::Surface;
@@ -180,6 +176,4 @@
             .save_bmp(path)
             .unwrap();
     }
-=======
->>>>>>> bfa38d72
 }
