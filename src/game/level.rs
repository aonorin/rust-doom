use gfx::{BufferBuilder, Renderer, RenderStep, ShaderLoader, VertexBuffer, StepId};
<<<<<<< HEAD
use gl;
use math::{Mat4, Line2f, Vec2f, Vec3f, Vector};
=======
use math::{Mat4, Line2, Line2f, Vec2f, Vec2, Vec3f, Vec3, Numvec};
>>>>>>> bfa38d72
use lights::{LightBuffer, FakeContrast};
use std::cmp::Ordering;
use std::rc::Rc;
use std::vec::Vec;
use wad;
use wad::{WadMetadata, SkyMetadata, ThingMetadata};
use wad::tex::{Bounds, BoundsLookup, TextureDirectory};
use wad::types::{WadSeg, WadCoord, WadSector, WadName, WadThing, ChildId, ThingType};
use wad::util::{from_wad_height, from_wad_coords, is_untextured, parse_child_id, is_sky_flat};
use std::error::Error;
use num::Zero;

pub struct Level {
    start_pos: Vec3f,
    renderer: Renderer,
    time: f32,
    flats_step_id: StepId,
    walls_step_id: StepId,
    decor_step_id: StepId,
    lights: LightBuffer,
    volume: WorldVolume,
}

impl Level {
    pub fn new(shader_loader: &ShaderLoader,
               wad: &mut wad::Archive,
               textures: &TextureDirectory,
               level_index: usize) -> Result<Level, Box<Error>> {
        let name = *wad.level_name(level_index);
        info!("Building level {}...", name);
        let level = try!(wad::Level::from_archive(wad, level_index));

        let mut steps = RenderSteps {
            sky: try!(init_sky_step(shader_loader, wad.metadata().sky_for(&name), textures)),
            flats: try!(init_static_step(shader_loader)),
            walls: try!(init_static_step(shader_loader)),
            decors: try!(init_decor_step(shader_loader)),
        };
        try!(build_palette(textures, &mut [&mut steps.flats,
                                           &mut steps.sky,
                                           &mut steps.walls,
                                           &mut steps.decors]));

        let texture_maps = TextureMaps {
            flats: try!(build_flats_atlas(&level, textures, &mut steps.flats)),
            walls: try!(build_walls_atlas(&level, textures, &mut steps.walls)),
            decors: try!(build_decor_atlas(&level, wad, textures, &mut steps.decors)),
        };

        let mut volume = WorldVolume::new();
        let mut lights = LightBuffer::new();
        VboBuilder::build(&level, &wad.metadata(),
                          &texture_maps, &mut lights, &mut volume, &mut steps);

        let mut renderer = Renderer::new();
        let flats_step_id = renderer.add_step(steps.flats);
        let decor_step_id = renderer.add_step(steps.decors);
        let walls_step_id = renderer.add_step(steps.walls);
        renderer.add_step(steps.sky);

        let start_pos = level.things.iter()
            .find(|thing| thing.thing_type == 1)
            .map(|thing| from_wad_coords(thing.x, thing.y))
            .map(|pos| {
                let height = 0.5 + volume.sector_at(&pos)
                    .map(|sector| sector.floor)
                    .unwrap_or(0.0);
                Vec3f::new(pos[0], height, pos[1])
            })
            .unwrap_or(Vec3f::zero());

        Ok(Level {
            start_pos: start_pos,
            renderer: renderer,
            time: 0.0,
            flats_step_id: flats_step_id,
            walls_step_id: walls_step_id,
            decor_step_id: decor_step_id,
            lights: lights,
            volume: volume,
        })
    }

    pub fn start_pos(&self) -> &Vec3f { &self.start_pos }

    pub fn heights_at(&self, pos: &Vec2f) -> Option<(f32, f32)> {
        self.volume.sector_at(pos).map(|s| (s.floor, s.ceil))
    }

    pub fn render(&mut self, delta_time: f32, projection: &Mat4, modelview: &Mat4) {
        self.time += delta_time;
        let lights = self.lights.buffer_at(self.time);
        self.renderer.step_mut(self.flats_step_id).add_constant_f32v("u_lights", lights).unwrap();
        self.renderer.step_mut(self.walls_step_id).add_constant_f32v("u_lights", lights).unwrap();
        self.renderer.step_mut(self.decor_step_id).add_constant_f32v("u_lights", lights).unwrap();
        self.renderer.render(delta_time, projection, modelview);
    }
}


struct TextureMaps {
    flats: BoundsLookup,
    walls: BoundsLookup,
    decors: BoundsLookup,
}


struct RenderSteps {
    sky: RenderStep,
    flats: RenderStep,
    walls: RenderStep,
    decors: RenderStep,
}

#[derive(Copy, Clone)]
enum Peg {
    Top,
    Bottom,
    BottomLower,
    TopFloat,
    BottomFloat
}

#[repr(packed)]
#[derive(Copy, Clone)]
struct StaticVertex {
    _pos: Vec3f,
    _atlas_uv: Vec2f,
    _tile_uv: Vec2f,
    _tile_size: Vec2f,
    _scroll_rate: f32,
    _row_height: f32,
    _num_frames: u8,
    _light: u8,
}

#[repr(packed)]
#[derive(Copy, Clone)]
struct SpriteVertex {
    _pos: Vec3f,
    _atlas_uv: Vec2f,
    _tile_uv: Vec2f,
    _tile_size: Vec2f,
    _local_x: f32,
    _num_frames: u8,
    _light: u8,
}

#[repr(packed)]
#[derive(Copy, Clone)]
struct SkyVertex {
    _pos: Vec3f,
}

// Distance on the wrong side of a BSP and seg line allowed.
const BSP_TOLERANCE: f32 = 1e-3;
const SEG_TOLERANCE: f32 = 0.1;

// All polygons are `fattened' by this amount to fill in thin gaps between them.
const POLY_BIAS: f32 = 0.64 * 3e-4;

const PALETTE_UNIT: usize = 0;
const ATLAS_UNIT: usize = 1;


pub fn find_thing(meta: &WadMetadata, thing_type: ThingType) -> Option<&ThingMetadata> {
    meta.things.decorations.iter().find(|t| t.thing_type == thing_type)
        .or_else(|| meta.things.weapons.iter().find(|t| t.thing_type == thing_type))
        .or_else(|| meta.things.powerups.iter().find(|t| t.thing_type == thing_type))
        .or_else(|| meta.things.artifacts.iter().find(|t| t.thing_type == thing_type))
        .or_else(|| meta.things.ammo.iter().find(|t| t.thing_type == thing_type))
        .or_else(|| meta.things.keys.iter().find(|t| t.thing_type == thing_type))
        .or_else(|| meta.things.monsters.iter().find(|t| t.thing_type == thing_type))
}

macro_rules! offset_of(
    ($T:ty, $m:ident) => (
        unsafe { (&((*(0 as *const $T)).$m)) as *const _ as usize }
    )
);

fn build_palette(textures: &TextureDirectory, steps: &mut [&mut RenderStep])
        -> Result<(), Box<Error>> {
    let palette = Rc::new(textures.build_palette_texture(0, 0, 32));
    for step in steps.iter_mut() {
        try!(step.add_shared_texture("u_palette", palette.clone(), PALETTE_UNIT));
    }
    Ok(())
}

fn init_sky_step(shader_loader: &ShaderLoader,
                 meta: &wad::SkyMetadata, textures: &wad::TextureDirectory)
        -> Result<RenderStep, Box<Error>> {
    let mut step = RenderStep::new(try!(shader_loader.load("sky".to_owned())));
    try!(try!(step
        .add_constant_f32("u_tiled_band_size", meta.tiled_band_size))
        .add_unique_texture("u_texture",
                            textures
                                .texture(&meta.texture_name)
                                .expect("init_sky_step: Missing sky texture.")
                                .to_texture(),
                            ATLAS_UNIT));
    Ok(step)
}


fn init_static_step(shader_loader: &ShaderLoader) -> Result<RenderStep, Box<Error>> {
    let mut step = RenderStep::new(try!(shader_loader.load("static".to_owned())));
    try!(step.add_constant_f32v("u_lights", &[0.0; 256]));
    Ok(step)
}

fn init_decor_step(shader_loader: &ShaderLoader) -> Result<RenderStep, Box<Error>> {
    let mut step = RenderStep::new(try!(shader_loader.load("sprite".to_owned())));
    try!(step.add_constant_f32v("u_lights", &[0.0; 256]));
    Ok(step)
}


fn build_flats_atlas(level: &wad::Level, textures: &wad::TextureDirectory, step: &mut RenderStep)
        -> Result<BoundsLookup, Box<Error>> {
    let flat_name_iter = level.sectors
            .iter()
            .flat_map(|s| Some(&s.floor_texture).into_iter()
                            .chain(Some(&s.ceiling_texture).into_iter()))
            .filter(|name| !is_untextured(*name) && !is_sky_flat(*name));
    let (atlas, lookup) = textures.build_flat_atlas(flat_name_iter);
    try!(try!(step
        .add_constant_vec2f("u_atlas_size", &atlas.size_as_vec()))
        .add_unique_texture("u_atlas", atlas, ATLAS_UNIT));
    Ok(lookup)
}

fn build_walls_atlas(level: &wad::Level, textures: &wad::TextureDirectory, step: &mut RenderStep)
        -> Result<BoundsLookup, Box<Error>> {
    let tex_name_iter = level.sidedefs
            .iter()
            .flat_map(|s| Some(&s.upper_texture).into_iter()
                          .chain(Some(&s.lower_texture).into_iter())
                          .chain(Some(&s.middle_texture).into_iter()))
            .filter(|name| !is_untextured(*name));
    let (atlas, lookup) = textures.build_texture_atlas(tex_name_iter);
    try!(try!(step
        .add_constant_vec2f("u_atlas_size", &atlas.size_as_vec()))
        .add_unique_texture("u_atlas", atlas, ATLAS_UNIT));

    Ok(lookup)
}

fn build_decor_atlas(level: &wad::Level,
                     archive: &wad::Archive,
                     textures: &wad::TextureDirectory,
                     step: &mut RenderStep) -> Result<BoundsLookup, Box<Error>> {
    let tex_names = level.things
            .iter()
            .filter_map(|t| find_thing(archive.metadata(), t.thing_type))
            .flat_map(|d| {
                let mut s = d.sprite.as_bytes().to_owned();
                s.push(d.sequence.as_bytes()[0]);
                s.push(b'0');
                let n1 = WadName::from_bytes(&s).unwrap();
                s.pop();
                s.push(b'1');
                let n2 = WadName::from_bytes(&s).unwrap();
                Some(n1).into_iter().chain(Some(n2).into_iter())
            })
            .filter(|name| !is_untextured(&name))
            .collect::<Vec<_>>();
    let (atlas, lookup) = textures.build_texture_atlas(tex_names.iter());
    try!(try!(step
        .add_constant_vec2f("u_atlas_size", &atlas.size_as_vec()))
        .add_unique_texture("u_atlas", atlas, ATLAS_UNIT));
    Ok(lookup)
}

pub struct Poly {
    sector: usize,
    poly: Vec<Vec2f>,
}

#[derive(Copy, Clone)]
pub struct Sector {
    floor: f32,
    ceil: f32,
    light_info: u8,
}


impl Poly {
    pub fn contains(&self, point: &Vec2f) -> bool {
        self.poly.iter()
            .zip(self.poly[1..].iter().chain(Some(&self.poly[0]).into_iter()))
            .map(|(a, b)| Line2f::from_two_points(*a, *b))
            .all(|l| l.signed_distance(point) >= 0.0)
    }
}

pub struct WorldVolume {
    polys: Vec<Poly>,
    sectors: Vec<Option<Sector>>,
}
impl WorldVolume {
    pub fn new() -> WorldVolume {
        WorldVolume {
            polys: vec![],
            sectors: vec![],
        }
    }

    pub fn sector(&self, index: usize) -> Option<&Sector> {
        match self.sectors.get(index) {
            Some(sector) => sector.as_ref(),
            None => None,
        }
    }

    pub fn insert_sector(&mut self, index: usize, sector: Sector) {
        while self.sectors.len() <= index {
            self.sectors.push(None);
        }
        self.sectors[index] = Some(sector);
    }

    pub fn push_poly(&mut self, points: Vec<Vec2f>, sector_index: usize) {
        self.polys.push(Poly {
            poly: points,
            sector: sector_index,
        });
    }

    pub fn sector_at(&self, position: &Vec2f) -> Option<&Sector> {
        self.polys.iter()
            .find(|poly| poly.contains(position))
            .and_then(|poly| self.sector(poly.sector))
    }
}


struct VboBuilder<'a> {
    level: &'a wad::Level,
    meta: &'a WadMetadata,
    bounds: &'a TextureMaps,
    lights: &'a mut LightBuffer,
    volume: &'a mut WorldVolume,
    sky: Vec<SkyVertex>,
    flats: Vec<StaticVertex>,
    walls: Vec<StaticVertex>,
    decors: Vec<SpriteVertex>,
    min_height: i16,
    max_height: i16,
}
impl<'a> VboBuilder<'a> {
    fn build(level: &wad::Level, meta: &WadMetadata,
             bounds: &TextureMaps, lights: &mut LightBuffer,
             volume: &mut WorldVolume, steps: &mut RenderSteps) {
        let (min_height, max_height) = level.sectors
            .iter()
            .map(|s| (s.floor_height, s.ceiling_height))
            .fold((32767, -32768),
                  |(min, max), (f, c)| (if f < min { f } else { min },
                                        if c > max { c } else { max }));
        let max_height = max_height + 32;

        let mut builder = VboBuilder {
            level: level,
            meta: meta,
            bounds: bounds,
            lights: lights,
            volume: volume,
            flats: Vec::with_capacity(level.subsectors.len() * 4),
            walls: Vec::with_capacity(level.segs.len() * 2 * 4),
            sky: Vec::with_capacity(32),
            decors: Vec::with_capacity(256),
            min_height: min_height,
            max_height: max_height,
        };
        let root_id = (level.nodes.len() - 1) as ChildId;
        builder.node(&mut Vec::with_capacity(32), root_id);
        builder.things();

        let mut vbo = VboBuilder::init_sky_buffer();
        vbo.set_static_data(&builder.sky);
        steps.sky.add_static_vbo(vbo);

        let mut vbo = VboBuilder::init_static_buffer();
        vbo.set_static_data(&builder.flats);
        steps.flats.add_static_vbo(vbo);

        let mut vbo = VboBuilder::init_sprite_buffer();
        vbo.set_static_data(&builder.decors);
        steps.decors.add_static_vbo(vbo);

        let mut vbo = VboBuilder::init_static_buffer();
        vbo.set_static_data(&builder.walls);
        steps.walls.add_static_vbo(vbo);

    }

    fn init_sky_buffer() -> VertexBuffer {
        let mut buffer = BufferBuilder::<SkyVertex>::new(2);
        buffer.attribute_vec3f(0, offset_of!(SkyVertex, _pos));
        buffer.build()
    }

    fn init_static_buffer() -> VertexBuffer {
        let mut buffer = BufferBuilder::<StaticVertex>::new(8);
        buffer.attribute_vec3f(0, offset_of!(StaticVertex, _pos))
            .attribute_vec2f(1, offset_of!(StaticVertex, _atlas_uv))
            .attribute_vec2f(2, offset_of!(StaticVertex, _tile_uv))
            .attribute_vec2f(3, offset_of!(StaticVertex, _tile_size))
            .attribute_f32(4, offset_of!(StaticVertex, _scroll_rate))
            .attribute_f32(5, offset_of!(StaticVertex, _row_height))
            .attribute_u8(6, offset_of!(StaticVertex, _num_frames))
            .attribute_u8(7, offset_of!(StaticVertex, _light));
        buffer.build()
    }

    fn init_sprite_buffer() -> VertexBuffer {
        let mut buffer = BufferBuilder::<SpriteVertex>::new(8);
        buffer.attribute_vec3f(0, offset_of!(SpriteVertex, _pos))
            .attribute_vec2f(1, offset_of!(SpriteVertex, _atlas_uv))
            .attribute_vec2f(2, offset_of!(SpriteVertex, _tile_uv))
            .attribute_vec2f(3, offset_of!(SpriteVertex, _tile_size))
            .attribute_f32(4, offset_of!(SpriteVertex, _local_x))
            .attribute_u8(5, offset_of!(SpriteVertex, _num_frames))
            .attribute_u8(6, offset_of!(SpriteVertex, _light));
        buffer.build()
    }

    fn things(&mut self) {
        for thing in self.level.things.iter() {
            let pos = from_wad_coords(thing.x, thing.y);
            if let Some(s) = self.volume.sector_at(&pos).map(|x| *x) {
                self.decor(thing, &pos, &s);
            }
        }
    }

    fn decor(&mut self, thing: &WadThing, pos: &Vec2f, sector: &Sector) {
        let meta = match find_thing(self.meta, thing.thing_type) {
            Some(m) => m,
            None => return,
        };
        let (name1, name2) = {
            let mut s = meta.sprite.as_bytes().to_owned();
            s.push(meta.sequence.as_bytes()[0]);
            s.push(b'0');
            let n1 = WadName::from_bytes(&s).unwrap();
            s.pop();
            s.push(b'1');
            let n2 = WadName::from_bytes(&s).unwrap();
            (n1, n2)
        };
        let bounds = if let Some(bounds) = self.bounds.decors.get(&name1)
                .or(self.bounds.decors.get(&name2)) {
            bounds
        } else {
            return;
        };

        let (low, high) = if meta.hanging {
            (Vec3f::new(pos[0], sector.ceil - bounds.size[1] / 100.0, pos[1]),
             Vec3f::new(pos[0], sector.ceil, pos[1]))
        } else {
            (Vec3f::new(pos[0], sector.floor, pos[1]),
             Vec3f::new(pos[0], sector.floor + bounds.size[1] / 100.0, pos[1]))
        };
        let half_width = bounds.size[0] / 100.0 * 0.5;

        self.decor_vertex(&low, -half_width, 0.0, bounds.size[1], bounds, sector.light_info);
        self.decor_vertex(&low, half_width, bounds.size[0], bounds.size[1], bounds,
                          sector.light_info);
        self.decor_vertex(&high, -half_width, 0.0, 0.0, bounds, sector.light_info);
        self.decor_vertex(&low, half_width, bounds.size[0], bounds.size[1], bounds,
                          sector.light_info);
        self.decor_vertex(&high, half_width, bounds.size[0], 0.0, bounds, sector.light_info);
        self.decor_vertex(&high, -half_width, 0.0, 0.0, bounds, sector.light_info);
    }

    fn node(&mut self, lines: &mut Vec<Line2f>, id: ChildId) {
        let (id, is_leaf) = parse_child_id(id);
        if is_leaf {
            self.subsector(lines, id);
            return;
        }

        let node = &self.level.nodes[id];
        let partition = Line2f::from_origin_and_displace(
            from_wad_coords(node.line_x, node.line_y),
            from_wad_coords(node.step_x, node.step_y));
        lines.push(partition);
        self.node(lines, node.left);
        lines.pop();

        lines.push(partition.inverted_halfspaces());
        self.node(lines, node.right);
        lines.pop();
    }

    fn subsector(&mut self, lines: &[Line2f], id: usize) {
        let segs = self.level.ssector_segs(&self.level.subsectors[id]);

        // The vector contains all (2D) points which are part of the subsector:
        // implicit (intersection of BSP lines) and explicit (seg vertices).
        let mut points = Vec::with_capacity(segs.len() * 3);
        let mut seg_lines = Vec::with_capacity(segs.len());

        // First add the explicit points.
        for seg in segs.iter() {
            let (v1, v2) = self.level.seg_vertices(seg);
            points.push(v1);
            points.push(v2);
            seg_lines.push(Line2f::from_two_points(v1, v2));

            // Also push the wall segments.
            self.seg(seg);
        }

        // The convex polyon defined at the intersection of the partition lines,
        // intersected with the half-volumes of the segs form the 'implicit'
        // points.
        for i_line in 0..(lines.len() - 1) {
            for j_line in (i_line + 1)..lines.len() {
                let (l1, l2) = (&(*lines)[i_line], &(*lines)[j_line]);
                let point = match l1.intersect_point(l2) {
                    Some(p) => p,
                    None => continue
                };

                let dist = |l: &Line2f| l.signed_distance(&point);

                // The intersection point must lie both within the BSP volume
                // and the segs volume.
                if lines.iter().map(|x| dist(x)).all(|d| d >= -BSP_TOLERANCE)
                   && seg_lines.iter().map(dist).all(|d| d <= SEG_TOLERANCE) {
                    points.push(point);
                }
            }
        }
        if points.len() < 3 {
            warn!("Degenerate source polygon {} ({} vertices).",
                  id, points.len());
        }
        points_to_polygon(&mut points);  // Sort and remove duplicates.
        if points.len() < 3 {
            warn!("Degenerate cannonicalised polygon {} ({} vertices).",
                  id, points.len());
        } else {
            self.flat_poly(self.level.seg_sector(&segs[0]), &points);
        }
    }

    fn seg(&mut self, seg: &WadSeg) {
        let line = self.level.seg_linedef(seg);
        let side = self.level.seg_sidedef(seg);
        let sector = self.level.sidedef_sector(side);
        let (min, max) = (self.min_height, self.max_height);
        let (floor, ceil) = (sector.floor_height, sector.ceiling_height);
        let unpeg_lower = line.lower_unpegged();
        let back_sector = match self.level.seg_back_sector(seg) {
            None => {
                self.wall_quad(seg, (floor, ceil), &side.middle_texture,
                               if unpeg_lower { Peg::Bottom } else { Peg::Top });
                if is_sky_flat(&sector.ceiling_texture) {
                    self.sky_quad(seg, (ceil, max));
                }
                if is_sky_flat(&sector.floor_texture) {
                    self.sky_quad(seg, (min, floor));
                }
                return
            },
            Some(s) => s
        };

        if is_sky_flat(&sector.ceiling_texture) && !is_sky_flat(&back_sector.ceiling_texture) {
            self.sky_quad(seg, (ceil, max));
        }
        if is_sky_flat(&sector.floor_texture) && !is_sky_flat(&back_sector.floor_texture) {
            self.sky_quad(seg, (min, floor));
        }

        let unpeg_upper = line.upper_unpegged();
        let back_floor = back_sector.floor_height;
        let back_ceil = back_sector.ceiling_height;
        let floor = if back_floor > floor {
            self.wall_quad(seg, (floor, back_floor), &side.lower_texture,
                           if unpeg_lower { Peg::BottomLower } else { Peg::Top });
            back_floor
        } else {
            floor
        };
        let ceil = if back_ceil < ceil {
            if !is_sky_flat(&back_sector.ceiling_texture) {
                self.wall_quad(seg, (back_ceil, ceil), &side.upper_texture,
                               if unpeg_upper { Peg::Top } else { Peg::Bottom });
            }
            back_ceil
        } else {
            ceil
        };
        self.wall_quad(seg, (floor, ceil), &side.middle_texture,
            if unpeg_lower {
                if is_untextured(&side.upper_texture) {
                    Peg::TopFloat
                } else {
                    Peg::Bottom
                }
            } else {
                if is_untextured(&side.lower_texture) {
                    Peg::BottomFloat
                } else {
                    Peg::Top
                }
            });
    }

    fn wall_quad(&mut self, seg: &WadSeg, (low, high): (WadCoord, WadCoord),
                 texture_name: &WadName, peg: Peg) {
        if low >= high { return; }
        if is_untextured(texture_name) { return; }
        let bounds = match self.bounds.walls.get(texture_name) {
            None => {
                panic!("wall_quad: No such wall texture '{}'", texture_name);
            },
            Some(bounds) => bounds,
        };

        let line = self.level.seg_linedef(seg);
        let side = self.level.seg_sidedef(seg);
        let sector = self.level.sidedef_sector(side);
        let (v1, v2) = self.level.seg_vertices(seg);
        let bias = (v2 - v1).normalized() * POLY_BIAS;
        let (v1, v2) = (v1 - bias, v2 + bias);
        let (low, high) = match peg {
            Peg::TopFloat => (from_wad_height(low + side.y_offset),
                              from_wad_height(low + bounds.size[1] as i16 +
                                              side.y_offset)),
            Peg::BottomFloat => (from_wad_height(high + side.y_offset -
                                                 bounds.size[1] as i16),
                                 from_wad_height(high + side.y_offset)),
            _ => (from_wad_height(low), from_wad_height(high))
        };

        let fake_contrast = if v1[0] == v2[0] {
            FakeContrast::Brighten
        } else if v1[1] == v2[1] {
            FakeContrast::Darken
        } else {
            FakeContrast::None
        };
        let light_info = self.light_info(sector, fake_contrast);
        let height = (high - low) * 100.0;
        let s1 = seg.offset as f32 + side.x_offset as f32;
        let s2 = s1 + (v2 - v1).norm() * 100.0;
        let (t1, t2) = match peg {
            Peg::Top => (height, 0.0),
            Peg::Bottom => (bounds.size[1], bounds.size[1] - height),
            Peg::BottomLower => {
                // As far as I can tell, this is a special case.
                let sector_height = (sector.ceiling_height -
                                     sector.floor_height) as f32;
                (bounds.size[1] + sector_height,
                 bounds.size[1] - height + sector_height)
            },
            Peg::TopFloat | Peg::BottomFloat => {
                (bounds.size[1], 0.0)
            }
        };
        let (t1, t2) = (t1 + side.y_offset as f32, t2 + side.y_offset as f32);

        let scroll = if line.special_type == 0x30 { 35.0 } else { 0.0 };

        let (low, high) = (low - POLY_BIAS, high + POLY_BIAS);
        self.wall_vertex(&v1, low,  s1, t1, light_info, scroll, bounds);
        self.wall_vertex(&v2, low,  s2, t1, light_info, scroll, bounds);
        self.wall_vertex(&v1, high, s1, t2, light_info, scroll, bounds);

        self.wall_vertex(&v2, low,  s2, t1, light_info, scroll, bounds);
        self.wall_vertex(&v2, high, s2, t2, light_info, scroll, bounds);
        self.wall_vertex(&v1, high, s1, t2, light_info, scroll, bounds);
    }

    fn flat_poly(&mut self, sector: &WadSector, points: &[Vec2f]) {
        let light_info = self.light_info(sector, FakeContrast::None);
        let floor_y = from_wad_height(sector.floor_height);
        let floor_tex = &sector.floor_texture;
        let ceil_y = from_wad_height(sector.ceiling_height);
        let ceil_tex = &sector.ceiling_texture;

        let sector_id = self.level.sector_id(sector) as usize;
        if let None = self.volume.sector(sector_id) {
            self.volume.insert_sector(sector_id, Sector {
                floor: floor_y,
                ceil: if is_sky_flat(ceil_tex) { from_wad_height(self.max_height) }
                      else { ceil_y },
                light_info: light_info,
            });
        }

        self.volume.push_poly(points.to_owned(), sector_id);

        let v0 = points[0];
        if !is_sky_flat(floor_tex) {
            let floor_bounds = self.bounds.flats
                .get(floor_tex)
                .expect(&format!("flat: No such floor {}.", floor_tex));
            for i in 1..points.len() {
                let (v1, v2) = (points[i], points[(i + 1) % points.len()]);
                self.flat_vertex(&v0, floor_y, light_info, floor_bounds);
                self.flat_vertex(&v1, floor_y, light_info, floor_bounds);
                self.flat_vertex(&v2, floor_y, light_info, floor_bounds);
            }
        } else {
            let min = from_wad_height(self.min_height);
            for i in 1..points.len() {
                let (v1, v2) = (points[i], points[(i + 1) % points.len()]);

                self.sky_vertex(&v0, min);
                self.sky_vertex(&v1, min);
                self.sky_vertex(&v2, min);
            }
        }

        if !is_sky_flat(ceil_tex) {
            let ceiling_bounds = self.bounds.flats
                .get(ceil_tex)
                .expect(&format!("flat: No such ceiling {}.", ceil_tex));
            for i in 1..points.len() {
                let (v1, v2) = (points[i], points[(i + 1) % points.len()]);
                self.flat_vertex(&v2, ceil_y, light_info, ceiling_bounds);
                self.flat_vertex(&v1, ceil_y, light_info, ceiling_bounds);
                self.flat_vertex(&v0, ceil_y, light_info, ceiling_bounds);
            }
        } else {
            let max = from_wad_height(self.max_height);
            for i in 1..points.len() {
                let (v1, v2) = (points[i], points[(i + 1) % points.len()]);

                self.sky_vertex(&v2, max);
                self.sky_vertex(&v1, max);
                self.sky_vertex(&v0, max);
            }
        }
    }

    fn sky_quad(&mut self, seg: &WadSeg, (low, high): (WadCoord, WadCoord)) {
        if low >= high { return; }
        let (v1, v2) = self.level.seg_vertices(seg);
        let bias = (v2 - v1).normalized() * POLY_BIAS;
        let (v1, v2) = (v1 - bias, v2 + bias);
        let (low, high) = (from_wad_height(low), from_wad_height(high));

        self.sky_vertex(&v1, low);
        self.sky_vertex(&v2, low);
        self.sky_vertex(&v1, high);

        self.sky_vertex(&v2, low);
        self.sky_vertex(&v2, high);
        self.sky_vertex(&v1, high);
    }

    fn light_info(&mut self, sector: &WadSector, fake_contrast: FakeContrast) -> u8 {
        self.lights.push(sector.light, self.level.sector_min_light(sector),
                         sector.sector_type, self.level.sector_id(sector),
                         fake_contrast)
    }

    fn sky_vertex(&mut self, xz: &Vec2f, y: f32) {
        self.sky.push(SkyVertex {
            _pos: Vec3f::new(xz[0], y, xz[1]),
        });
    }

    fn flat_vertex(&mut self, xz: &Vec2f, y: f32, light_info: u8,
                   bounds: &Bounds) {
        self.flats.push(StaticVertex {
            _pos: Vec3f::new(xz[0], y, xz[1]),
            _atlas_uv: bounds.pos,
            _tile_uv: -Vec2f::new(xz[0], xz[1]) * 100.0,
            _tile_size: bounds.size,
            _scroll_rate: 0.0,
            _num_frames: bounds.num_frames as u8,
            _row_height: bounds.row_height as f32,
            _light: light_info,
        });
    }

    fn wall_vertex(&mut self, xz: &Vec2f, y: f32, tile_u: f32, tile_v: f32,
                   light_info: u8, scroll_rate: f32, bounds: &Bounds) {
        self.walls.push(StaticVertex {
            _pos: Vec3f::new(xz[0], y, xz[1]),
            _atlas_uv: bounds.pos,
            _tile_uv: Vec2f::new(tile_u, tile_v),
            _tile_size: bounds.size,
            _scroll_rate: scroll_rate,
            _num_frames: bounds.num_frames as u8,
            _row_height: bounds.row_height as f32,
            _light: light_info,
        });
    }

    fn decor_vertex(&mut self, pos: &Vec3f, local_x: f32,
                    tile_u: f32, tile_v: f32, bounds: &Bounds, light_info: u8) {
        let v = SpriteVertex {
            _pos: *pos,
            _local_x: local_x,
            _atlas_uv: bounds.pos,
            _tile_uv: Vec2f::new(tile_u, tile_v),
            _tile_size: bounds.size,
            _num_frames: 1,
            _light: light_info,
        };
        self.decors.push(v);
    }
}

fn polygon_center(points: &[Vec2f]) -> Vec2f {
    let mut center = Vec2f::zero();
    for p in points.iter() { center = center + *p; }
    center / (points.len() as f32)
}


fn points_to_polygon(points: &mut Vec<Vec2f>) {
    // Sort points in polygonal CCW order around their center.
    let center = polygon_center(points);
    points.sort_by(
        |a, b| {
            let ac = *a - center;
            let bc = *b - center;
            if ac[0] >= 0.0 && bc[0] < 0.0 {
                return Ordering::Less;
            }
            if ac[0] < 0.0 && bc[0] >= 0.0 {
                return Ordering::Greater;
            }
            if ac[0] == 0.0 && bc[0] == 0.0 {
                if ac[1] >= 0.0 || bc[1] >= 0.0 {
                    return if a[1] > b[1] {
                        Ordering::Less
                    } else {
                        Ordering::Greater
                    }
                }
                return if b[1] > a[1] {
                    Ordering::Less
                } else {
                    Ordering::Greater
                }
            }

            if ac.cross(&bc) < 0.0 { Ordering::Less }
            else { Ordering::Greater }
        });

    // Remove duplicates.
    let mut simplified = Vec::new();
    simplified.push((*points)[0]);
    let mut current_point = (*points)[1];
    let mut area = 0.0;
    for i_point in 2..points.len() {
        let next_point = (*points)[i_point];
        let prev_point = simplified[simplified.len() - 1];
        let new_area = (next_point - current_point)
            .cross(&(current_point - prev_point)) * 0.5;
        if new_area >= 0.0 && area + new_area > 1.024e-05 {
            area = 0.0;
            simplified.push(current_point);
        } else {
            area += new_area;
        }
        current_point = next_point;
    }
    simplified.push((*points)[points.len() - 1]);
    if simplified.len() < 3 { points.clear(); return; }
    while (simplified[0] - simplified[simplified.len() - 1]).norm() < 0.0032 {
        simplified.pop();
    }

    let center = polygon_center(&simplified);
    for point in simplified.iter_mut() {
        *point = *point + (*point - center).normalized() * POLY_BIAS;
    }
    *points = simplified;
}<|MERGE_RESOLUTION|>--- conflicted
+++ resolved
@@ -1,69 +1,51 @@
-use gfx::{BufferBuilder, Renderer, RenderStep, ShaderLoader, VertexBuffer, StepId};
-<<<<<<< HEAD
-use gl;
-use math::{Mat4, Line2f, Vec2f, Vec3f, Vector};
-=======
-use math::{Mat4, Line2, Line2f, Vec2f, Vec2, Vec3f, Vec3, Numvec};
->>>>>>> bfa38d72
+use gfx::{Scene, SceneBuilder};
 use lights::{LightBuffer, FakeContrast};
+use math::{Line2f, Vec2f, Vec3f, Vector};
+use num::Zero;
 use std::cmp::Ordering;
-use std::rc::Rc;
+use std::error::Error;
 use std::vec::Vec;
 use wad;
-use wad::{WadMetadata, SkyMetadata, ThingMetadata};
-use wad::tex::{Bounds, BoundsLookup, TextureDirectory};
+use wad::tex::{BoundsLookup, TextureDirectory};
+use wad::tex::{OpaqueImage, TransparentImage};
 use wad::types::{WadSeg, WadCoord, WadSector, WadName, WadThing, ChildId, ThingType};
 use wad::util::{from_wad_height, from_wad_coords, is_untextured, parse_child_id, is_sky_flat};
-use std::error::Error;
-use num::Zero;
+use wad::{WadMetadata, SkyMetadata, ThingMetadata};
 
 pub struct Level {
     start_pos: Vec3f,
-    renderer: Renderer,
     time: f32,
-    flats_step_id: StepId,
-    walls_step_id: StepId,
-    decor_step_id: StepId,
     lights: LightBuffer,
     volume: WorldVolume,
 }
 
 impl Level {
-    pub fn new(shader_loader: &ShaderLoader,
-               wad: &mut wad::Archive,
+    pub fn new(wad: &wad::Archive,
                textures: &TextureDirectory,
-               level_index: usize) -> Result<Level, Box<Error>> {
+               level_index: usize,
+               scene: &mut SceneBuilder) -> Result<Level, Box<Error>> {
         let name = *wad.level_name(level_index);
         info!("Building level {}...", name);
         let level = try!(wad::Level::from_archive(wad, level_index));
 
-        let mut steps = RenderSteps {
-            sky: try!(init_sky_step(shader_loader, wad.metadata().sky_for(&name), textures)),
-            flats: try!(init_static_step(shader_loader)),
-            walls: try!(init_static_step(shader_loader)),
-            decors: try!(init_decor_step(shader_loader)),
-        };
-        try!(build_palette(textures, &mut [&mut steps.flats,
-                                           &mut steps.sky,
-                                           &mut steps.walls,
-                                           &mut steps.decors]));
+        let palette = textures.build_palette_texture(0, 0, 32);
+        try!(scene.palette(&palette.pixels));
+
+        try!(scene.sky_program("sky"));
+        try!(scene.static_program("static"));
+        try!(scene.sprite_program("sprite"));
+        try!(load_sky_texture(wad.metadata().sky_for(&name), textures, scene));
 
         let texture_maps = TextureMaps {
-            flats: try!(build_flats_atlas(&level, textures, &mut steps.flats)),
-            walls: try!(build_walls_atlas(&level, textures, &mut steps.walls)),
-            decors: try!(build_decor_atlas(&level, wad, textures, &mut steps.decors)),
+            flats: try!(build_flats_atlas(&level, textures, scene)),
+            walls: try!(build_walls_atlas(&level, textures, scene)),
+            decors: try!(build_decor_atlas(&level, wad, textures, scene)),
         };
 
         let mut volume = WorldVolume::new();
         let mut lights = LightBuffer::new();
-        VboBuilder::build(&level, &wad.metadata(),
-                          &texture_maps, &mut lights, &mut volume, &mut steps);
-
-        let mut renderer = Renderer::new();
-        let flats_step_id = renderer.add_step(steps.flats);
-        let decor_step_id = renderer.add_step(steps.decors);
-        let walls_step_id = renderer.add_step(steps.walls);
-        renderer.add_step(steps.sky);
+        LevelBuilder::build(&level, &wad.metadata(),
+                            &texture_maps, &mut lights, &mut volume, scene);
 
         let start_pos = level.things.iter()
             .find(|thing| thing.thing_type == 1)
@@ -78,11 +60,7 @@
 
         Ok(Level {
             start_pos: start_pos,
-            renderer: renderer,
             time: 0.0,
-            flats_step_id: flats_step_id,
-            walls_step_id: walls_step_id,
-            decor_step_id: decor_step_id,
             lights: lights,
             volume: volume,
         })
@@ -94,13 +72,11 @@
         self.volume.sector_at(pos).map(|s| (s.floor, s.ceil))
     }
 
-    pub fn render(&mut self, delta_time: f32, projection: &Mat4, modelview: &Mat4) {
+    pub fn render(&mut self, delta_time: f32, scene: &mut Scene) {
         self.time += delta_time;
-        let lights = self.lights.buffer_at(self.time);
-        self.renderer.step_mut(self.flats_step_id).add_constant_f32v("u_lights", lights).unwrap();
-        self.renderer.step_mut(self.walls_step_id).add_constant_f32v("u_lights", lights).unwrap();
-        self.renderer.step_mut(self.decor_step_id).add_constant_f32v("u_lights", lights).unwrap();
-        self.renderer.render(delta_time, projection, modelview);
+        scene.set_lights(|lights| {
+            self.lights.fill_buffer_at(self.time, lights);
+        });
     }
 }
 
@@ -109,14 +85,6 @@
     flats: BoundsLookup,
     walls: BoundsLookup,
     decors: BoundsLookup,
-}
-
-
-struct RenderSteps {
-    sky: RenderStep,
-    flats: RenderStep,
-    walls: RenderStep,
-    decors: RenderStep,
 }
 
 #[derive(Copy, Clone)]
@@ -128,47 +96,12 @@
     BottomFloat
 }
 
-#[repr(packed)]
-#[derive(Copy, Clone)]
-struct StaticVertex {
-    _pos: Vec3f,
-    _atlas_uv: Vec2f,
-    _tile_uv: Vec2f,
-    _tile_size: Vec2f,
-    _scroll_rate: f32,
-    _row_height: f32,
-    _num_frames: u8,
-    _light: u8,
-}
-
-#[repr(packed)]
-#[derive(Copy, Clone)]
-struct SpriteVertex {
-    _pos: Vec3f,
-    _atlas_uv: Vec2f,
-    _tile_uv: Vec2f,
-    _tile_size: Vec2f,
-    _local_x: f32,
-    _num_frames: u8,
-    _light: u8,
-}
-
-#[repr(packed)]
-#[derive(Copy, Clone)]
-struct SkyVertex {
-    _pos: Vec3f,
-}
-
 // Distance on the wrong side of a BSP and seg line allowed.
 const BSP_TOLERANCE: f32 = 1e-3;
 const SEG_TOLERANCE: f32 = 0.1;
 
 // All polygons are `fattened' by this amount to fill in thin gaps between them.
 const POLY_BIAS: f32 = 0.64 * 3e-4;
-
-const PALETTE_UNIT: usize = 0;
-const ATLAS_UNIT: usize = 1;
-
 
 pub fn find_thing(meta: &WadMetadata, thing_type: ThingType) -> Option<&ThingMetadata> {
     meta.things.decorations.iter().find(|t| t.thing_type == thing_type)
@@ -186,59 +119,30 @@
     )
 );
 
-fn build_palette(textures: &TextureDirectory, steps: &mut [&mut RenderStep])
-        -> Result<(), Box<Error>> {
-    let palette = Rc::new(textures.build_palette_texture(0, 0, 32));
-    for step in steps.iter_mut() {
-        try!(step.add_shared_texture("u_palette", palette.clone(), PALETTE_UNIT));
-    }
+fn load_sky_texture(meta: &wad::SkyMetadata,
+                    textures: &wad::TextureDirectory,
+                    scene: &mut SceneBuilder) -> Result<(), Box<Error>> {
+    let image = textures.texture(&meta.texture_name).expect("Missing sky texture.");
+    try!(scene.tiled_band_size(meta.tiled_band_size)
+              .sky_texture(image.pixels(), image.size()));
     Ok(())
 }
 
-fn init_sky_step(shader_loader: &ShaderLoader,
-                 meta: &wad::SkyMetadata, textures: &wad::TextureDirectory)
-        -> Result<RenderStep, Box<Error>> {
-    let mut step = RenderStep::new(try!(shader_loader.load("sky".to_owned())));
-    try!(try!(step
-        .add_constant_f32("u_tiled_band_size", meta.tiled_band_size))
-        .add_unique_texture("u_texture",
-                            textures
-                                .texture(&meta.texture_name)
-                                .expect("init_sky_step: Missing sky texture.")
-                                .to_texture(),
-                            ATLAS_UNIT));
-    Ok(step)
-}
-
-
-fn init_static_step(shader_loader: &ShaderLoader) -> Result<RenderStep, Box<Error>> {
-    let mut step = RenderStep::new(try!(shader_loader.load("static".to_owned())));
-    try!(step.add_constant_f32v("u_lights", &[0.0; 256]));
-    Ok(step)
-}
-
-fn init_decor_step(shader_loader: &ShaderLoader) -> Result<RenderStep, Box<Error>> {
-    let mut step = RenderStep::new(try!(shader_loader.load("sprite".to_owned())));
-    try!(step.add_constant_f32v("u_lights", &[0.0; 256]));
-    Ok(step)
-}
-
-
-fn build_flats_atlas(level: &wad::Level, textures: &wad::TextureDirectory, step: &mut RenderStep)
-        -> Result<BoundsLookup, Box<Error>> {
+
+fn build_flats_atlas(level: &wad::Level,
+                     textures: &wad::TextureDirectory,
+                     scene: &mut SceneBuilder) -> Result<BoundsLookup, Box<Error>> {
     let flat_name_iter = level.sectors
             .iter()
             .flat_map(|s| Some(&s.floor_texture).into_iter()
-                            .chain(Some(&s.ceiling_texture).into_iter()))
+                                                .chain(Some(&s.ceiling_texture).into_iter()))
             .filter(|name| !is_untextured(*name) && !is_sky_flat(*name));
-    let (atlas, lookup) = textures.build_flat_atlas(flat_name_iter);
-    try!(try!(step
-        .add_constant_vec2f("u_atlas_size", &atlas.size_as_vec()))
-        .add_unique_texture("u_atlas", atlas, ATLAS_UNIT));
+    let (OpaqueImage { pixels, size }, lookup) = textures.build_flat_atlas(flat_name_iter);
+    try!(scene.flats_texture(&pixels, size));
     Ok(lookup)
 }
 
-fn build_walls_atlas(level: &wad::Level, textures: &wad::TextureDirectory, step: &mut RenderStep)
+fn build_walls_atlas(level: &wad::Level, textures: &wad::TextureDirectory, scene: &mut SceneBuilder)
         -> Result<BoundsLookup, Box<Error>> {
     let tex_name_iter = level.sidedefs
             .iter()
@@ -246,18 +150,15 @@
                           .chain(Some(&s.lower_texture).into_iter())
                           .chain(Some(&s.middle_texture).into_iter()))
             .filter(|name| !is_untextured(*name));
-    let (atlas, lookup) = textures.build_texture_atlas(tex_name_iter);
-    try!(try!(step
-        .add_constant_vec2f("u_atlas_size", &atlas.size_as_vec()))
-        .add_unique_texture("u_atlas", atlas, ATLAS_UNIT));
-
+    let (TransparentImage { pixels, size }, lookup) = textures.build_texture_atlas(tex_name_iter);
+    try!(scene.walls_texture(&pixels, size));
     Ok(lookup)
 }
 
 fn build_decor_atlas(level: &wad::Level,
                      archive: &wad::Archive,
                      textures: &wad::TextureDirectory,
-                     step: &mut RenderStep) -> Result<BoundsLookup, Box<Error>> {
+                     scene: &mut SceneBuilder) -> Result<BoundsLookup, Box<Error>> {
     let tex_names = level.things
             .iter()
             .filter_map(|t| find_thing(archive.metadata(), t.thing_type))
@@ -273,10 +174,9 @@
             })
             .filter(|name| !is_untextured(&name))
             .collect::<Vec<_>>();
-    let (atlas, lookup) = textures.build_texture_atlas(tex_names.iter());
-    try!(try!(step
-        .add_constant_vec2f("u_atlas_size", &atlas.size_as_vec()))
-        .add_unique_texture("u_atlas", atlas, ATLAS_UNIT));
+    let (TransparentImage { pixels, size }, lookup) =
+        textures.build_texture_atlas(tex_names.iter());
+    try!(scene.decors_texture(&pixels, size));
     Ok(lookup)
 }
 
@@ -343,23 +243,20 @@
 }
 
 
-struct VboBuilder<'a> {
+struct LevelBuilder<'a, 'b: 'a> {
     level: &'a wad::Level,
     meta: &'a WadMetadata,
     bounds: &'a TextureMaps,
     lights: &'a mut LightBuffer,
     volume: &'a mut WorldVolume,
-    sky: Vec<SkyVertex>,
-    flats: Vec<StaticVertex>,
-    walls: Vec<StaticVertex>,
-    decors: Vec<SpriteVertex>,
+    scene: &'a mut SceneBuilder<'b>,
     min_height: i16,
     max_height: i16,
 }
-impl<'a> VboBuilder<'a> {
+impl<'a, 'b: 'a> LevelBuilder<'a, 'b> {
     fn build(level: &wad::Level, meta: &WadMetadata,
              bounds: &TextureMaps, lights: &mut LightBuffer,
-             volume: &mut WorldVolume, steps: &mut RenderSteps) {
+             volume: &mut WorldVolume, scene: &mut SceneBuilder) {
         let (min_height, max_height) = level.sectors
             .iter()
             .map(|s| (s.floor_height, s.ceiling_height))
@@ -368,70 +265,19 @@
                                         if c > max { c } else { max }));
         let max_height = max_height + 32;
 
-        let mut builder = VboBuilder {
+        let mut builder = LevelBuilder {
             level: level,
             meta: meta,
             bounds: bounds,
             lights: lights,
             volume: volume,
-            flats: Vec::with_capacity(level.subsectors.len() * 4),
-            walls: Vec::with_capacity(level.segs.len() * 2 * 4),
-            sky: Vec::with_capacity(32),
-            decors: Vec::with_capacity(256),
+            scene: scene,
             min_height: min_height,
             max_height: max_height,
         };
         let root_id = (level.nodes.len() - 1) as ChildId;
         builder.node(&mut Vec::with_capacity(32), root_id);
         builder.things();
-
-        let mut vbo = VboBuilder::init_sky_buffer();
-        vbo.set_static_data(&builder.sky);
-        steps.sky.add_static_vbo(vbo);
-
-        let mut vbo = VboBuilder::init_static_buffer();
-        vbo.set_static_data(&builder.flats);
-        steps.flats.add_static_vbo(vbo);
-
-        let mut vbo = VboBuilder::init_sprite_buffer();
-        vbo.set_static_data(&builder.decors);
-        steps.decors.add_static_vbo(vbo);
-
-        let mut vbo = VboBuilder::init_static_buffer();
-        vbo.set_static_data(&builder.walls);
-        steps.walls.add_static_vbo(vbo);
-
-    }
-
-    fn init_sky_buffer() -> VertexBuffer {
-        let mut buffer = BufferBuilder::<SkyVertex>::new(2);
-        buffer.attribute_vec3f(0, offset_of!(SkyVertex, _pos));
-        buffer.build()
-    }
-
-    fn init_static_buffer() -> VertexBuffer {
-        let mut buffer = BufferBuilder::<StaticVertex>::new(8);
-        buffer.attribute_vec3f(0, offset_of!(StaticVertex, _pos))
-            .attribute_vec2f(1, offset_of!(StaticVertex, _atlas_uv))
-            .attribute_vec2f(2, offset_of!(StaticVertex, _tile_uv))
-            .attribute_vec2f(3, offset_of!(StaticVertex, _tile_size))
-            .attribute_f32(4, offset_of!(StaticVertex, _scroll_rate))
-            .attribute_f32(5, offset_of!(StaticVertex, _row_height))
-            .attribute_u8(6, offset_of!(StaticVertex, _num_frames))
-            .attribute_u8(7, offset_of!(StaticVertex, _light));
-        buffer.build()
-    }
-
-    fn init_sprite_buffer() -> VertexBuffer {
-        let mut buffer = BufferBuilder::<SpriteVertex>::new(8);
-        buffer.attribute_vec3f(0, offset_of!(SpriteVertex, _pos))
-            .attribute_vec2f(1, offset_of!(SpriteVertex, _atlas_uv))
-            .attribute_vec2f(2, offset_of!(SpriteVertex, _tile_uv))
-            .attribute_vec2f(3, offset_of!(SpriteVertex, _tile_size))
-            .attribute_f32(4, offset_of!(SpriteVertex, _local_x))
-            .attribute_u8(5, offset_of!(SpriteVertex, _num_frames))
-            .attribute_u8(6, offset_of!(SpriteVertex, _light));
-        buffer.build()
     }
 
     fn things(&mut self) {
@@ -474,14 +320,13 @@
         };
         let half_width = bounds.size[0] / 100.0 * 0.5;
 
-        self.decor_vertex(&low, -half_width, 0.0, bounds.size[1], bounds, sector.light_info);
-        self.decor_vertex(&low, half_width, bounds.size[0], bounds.size[1], bounds,
-                          sector.light_info);
-        self.decor_vertex(&high, -half_width, 0.0, 0.0, bounds, sector.light_info);
-        self.decor_vertex(&low, half_width, bounds.size[0], bounds.size[1], bounds,
-                          sector.light_info);
-        self.decor_vertex(&high, half_width, bounds.size[0], 0.0, bounds, sector.light_info);
-        self.decor_vertex(&high, -half_width, 0.0, 0.0, bounds, sector.light_info);
+        self.scene.decors_buffer()
+            .push(&low, -half_width, 0.0, bounds.size[1], bounds, sector.light_info)
+            .push(&low, half_width, bounds.size[0], bounds.size[1], bounds, sector.light_info)
+            .push(&high, -half_width, 0.0, 0.0, bounds, sector.light_info)
+            .push(&low, half_width, bounds.size[0], bounds.size[1], bounds, sector.light_info)
+            .push(&high, half_width, bounds.size[0], 0.0, bounds, sector.light_info)
+            .push(&high, -half_width, 0.0, 0.0, bounds, sector.light_info);
     }
 
     fn node(&mut self, lines: &mut Vec<Line2f>, id: ChildId) {
@@ -678,13 +523,13 @@
         let scroll = if line.special_type == 0x30 { 35.0 } else { 0.0 };
 
         let (low, high) = (low - POLY_BIAS, high + POLY_BIAS);
-        self.wall_vertex(&v1, low,  s1, t1, light_info, scroll, bounds);
-        self.wall_vertex(&v2, low,  s2, t1, light_info, scroll, bounds);
-        self.wall_vertex(&v1, high, s1, t2, light_info, scroll, bounds);
-
-        self.wall_vertex(&v2, low,  s2, t1, light_info, scroll, bounds);
-        self.wall_vertex(&v2, high, s2, t2, light_info, scroll, bounds);
-        self.wall_vertex(&v1, high, s1, t2, light_info, scroll, bounds);
+        self.scene.walls_buffer()
+            .push(&v1, low,  s1, t1, light_info, scroll, bounds)
+            .push(&v2, low,  s2, t1, light_info, scroll, bounds)
+            .push(&v1, high, s1, t2, light_info, scroll, bounds)
+            .push(&v2, low,  s2, t1, light_info, scroll, bounds)
+            .push(&v2, high, s2, t2, light_info, scroll, bounds)
+            .push(&v1, high, s1, t2, light_info, scroll, bounds);
     }
 
     fn flat_poly(&mut self, sector: &WadSector, points: &[Vec2f]) {
@@ -713,18 +558,17 @@
                 .expect(&format!("flat: No such floor {}.", floor_tex));
             for i in 1..points.len() {
                 let (v1, v2) = (points[i], points[(i + 1) % points.len()]);
-                self.flat_vertex(&v0, floor_y, light_info, floor_bounds);
-                self.flat_vertex(&v1, floor_y, light_info, floor_bounds);
-                self.flat_vertex(&v2, floor_y, light_info, floor_bounds);
+                self.scene.flats_buffer()
+                    .push(&v0, floor_y, light_info, floor_bounds)
+                    .push(&v1, floor_y, light_info, floor_bounds)
+                    .push(&v2, floor_y, light_info, floor_bounds);
             }
         } else {
             let min = from_wad_height(self.min_height);
             for i in 1..points.len() {
                 let (v1, v2) = (points[i], points[(i + 1) % points.len()]);
 
-                self.sky_vertex(&v0, min);
-                self.sky_vertex(&v1, min);
-                self.sky_vertex(&v2, min);
+                self.scene.sky_buffer().push(&v0, min).push(&v1, min).push(&v2, min);
             }
         }
 
@@ -734,18 +578,17 @@
                 .expect(&format!("flat: No such ceiling {}.", ceil_tex));
             for i in 1..points.len() {
                 let (v1, v2) = (points[i], points[(i + 1) % points.len()]);
-                self.flat_vertex(&v2, ceil_y, light_info, ceiling_bounds);
-                self.flat_vertex(&v1, ceil_y, light_info, ceiling_bounds);
-                self.flat_vertex(&v0, ceil_y, light_info, ceiling_bounds);
+                self.scene.flats_buffer()
+                    .push(&v2, ceil_y, light_info, ceiling_bounds)
+                    .push(&v1, ceil_y, light_info, ceiling_bounds)
+                    .push(&v0, ceil_y, light_info, ceiling_bounds);
             }
         } else {
             let max = from_wad_height(self.max_height);
             for i in 1..points.len() {
                 let (v1, v2) = (points[i], points[(i + 1) % points.len()]);
 
-                self.sky_vertex(&v2, max);
-                self.sky_vertex(&v1, max);
-                self.sky_vertex(&v0, max);
+                self.scene.sky_buffer().push(&v2, max).push(&v1, max).push(&v0, max);
             }
         }
     }
@@ -757,67 +600,14 @@
         let (v1, v2) = (v1 - bias, v2 + bias);
         let (low, high) = (from_wad_height(low), from_wad_height(high));
 
-        self.sky_vertex(&v1, low);
-        self.sky_vertex(&v2, low);
-        self.sky_vertex(&v1, high);
-
-        self.sky_vertex(&v2, low);
-        self.sky_vertex(&v2, high);
-        self.sky_vertex(&v1, high);
+        self.scene.sky_buffer().push(&v1, low).push(&v2, low).push(&v1, high);
+        self.scene.sky_buffer().push(&v2, low).push(&v2, high).push(&v1, high);
     }
 
     fn light_info(&mut self, sector: &WadSector, fake_contrast: FakeContrast) -> u8 {
         self.lights.push(sector.light, self.level.sector_min_light(sector),
                          sector.sector_type, self.level.sector_id(sector),
                          fake_contrast)
-    }
-
-    fn sky_vertex(&mut self, xz: &Vec2f, y: f32) {
-        self.sky.push(SkyVertex {
-            _pos: Vec3f::new(xz[0], y, xz[1]),
-        });
-    }
-
-    fn flat_vertex(&mut self, xz: &Vec2f, y: f32, light_info: u8,
-                   bounds: &Bounds) {
-        self.flats.push(StaticVertex {
-            _pos: Vec3f::new(xz[0], y, xz[1]),
-            _atlas_uv: bounds.pos,
-            _tile_uv: -Vec2f::new(xz[0], xz[1]) * 100.0,
-            _tile_size: bounds.size,
-            _scroll_rate: 0.0,
-            _num_frames: bounds.num_frames as u8,
-            _row_height: bounds.row_height as f32,
-            _light: light_info,
-        });
-    }
-
-    fn wall_vertex(&mut self, xz: &Vec2f, y: f32, tile_u: f32, tile_v: f32,
-                   light_info: u8, scroll_rate: f32, bounds: &Bounds) {
-        self.walls.push(StaticVertex {
-            _pos: Vec3f::new(xz[0], y, xz[1]),
-            _atlas_uv: bounds.pos,
-            _tile_uv: Vec2f::new(tile_u, tile_v),
-            _tile_size: bounds.size,
-            _scroll_rate: scroll_rate,
-            _num_frames: bounds.num_frames as u8,
-            _row_height: bounds.row_height as f32,
-            _light: light_info,
-        });
-    }
-
-    fn decor_vertex(&mut self, pos: &Vec3f, local_x: f32,
-                    tile_u: f32, tile_v: f32, bounds: &Bounds, light_info: u8) {
-        let v = SpriteVertex {
-            _pos: *pos,
-            _local_x: local_x,
-            _atlas_uv: bounds.pos,
-            _tile_uv: Vec2f::new(tile_u, tile_v),
-            _tile_size: bounds.size,
-            _num_frames: 1,
-            _light: light_info,
-        };
-        self.decors.push(v);
     }
 }
 
